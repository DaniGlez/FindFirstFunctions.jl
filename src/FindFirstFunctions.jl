--- conflicted
+++ resolved
@@ -1,6 +1,4 @@
 module FindFirstFunctions
-
-<<<<<<< HEAD
 
 function _findfirstequal(vpivot::Int64, ptr::Ptr{Int64}, len::Int64)
   Base.llvmcall(("""
@@ -66,13 +64,11 @@
     len)
 end
 
-=======
 """
     findfirstequal(x::Int64,A::DenseVector{Int64})
 
 Finds the first value in `A` equal to `x`
 """
->>>>>>> 9d539e68
 findfirstequal(vpivot, ivars) = findfirst(isequal(vpivot), ivars)
 function findfirstequal(vpivot::Int64, ivars::DenseVector{Int64})
   GC.@preserve ivars begin
